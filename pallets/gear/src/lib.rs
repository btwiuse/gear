// This file is part of Gear.

// Copyright (C) 2021 Gear Technologies Inc.
// SPDX-License-Identifier: GPL-3.0-or-later WITH Classpath-exception-2.0

// This program is free software: you can redistribute it and/or modify
// it under the terms of the GNU General Public License as published by
// the Free Software Foundation, either version 3 of the License, or
// (at your option) any later version.

// This program is distributed in the hope that it will be useful,
// but WITHOUT ANY WARRANTY; without even the implied warranty of
// MERCHANTABILITY or FITNESS FOR A PARTICULAR PURPOSE. See the
// GNU General Public License for more details.

// You should have received a copy of the GNU General Public License
// along with this program. If not, see <https://www.gnu.org/licenses/>.

#![cfg_attr(not(feature = "std"), no_std)]

extern crate alloc;

pub use pallet::*;
pub use weights::WeightInfo;

#[cfg(feature = "runtime-benchmarks")]
mod benchmarking;
pub mod manager;
pub mod weights;

#[cfg(test)]
mod mock;

#[cfg(test)]
mod tests;

pub type Authorship<T> = pallet_authorship::Pallet<T>;

pub trait DebugInfo {
    fn is_remap_id_enabled() -> bool;
    fn remap_id();
    fn do_snapshot();
    fn is_enabled() -> bool;
}

impl DebugInfo for () {
    fn is_remap_id_enabled() -> bool {
        false
    }
    fn remap_id() {}
    fn do_snapshot() {}
    fn is_enabled() -> bool {
        false
    }
}

#[frame_support::pallet]
pub mod pallet {
    use super::*;

    use common::{
        self, CodeMetadata, DAGBasedLedger, Dispatch, GasPrice, Message, Origin, Program,
        ProgramState,
    };
    use core_processor::{
        common::{DispatchOutcome as CoreDispatchOutcome, JournalNote},
        configs::BlockInfo,
        Ext,
    };
    use frame_support::{
        dispatch::{DispatchError, DispatchErrorWithPostInfo, DispatchResultWithPostInfo},
        pallet_prelude::*,
        traits::{BalanceStatus, Currency, ReservableCurrency},
    };
    use frame_system::pallet_prelude::*;
    use gear_backend_sandbox::SandboxEnvironment;
    use gear_core::{
        message::DispatchKind,
        program::{Program as NativeProgram, ProgramId},
    };
    use manager::{ExtManager, HandleKind};
    use primitive_types::H256;
    use scale_info::TypeInfo;
    use sp_runtime::traits::{Saturating, UniqueSaturatedInto};
    use sp_std::{collections::btree_map::BTreeMap, prelude::*};

    #[pallet::config]
    pub trait Config:
        frame_system::Config + pallet_authorship::Config + pallet_timestamp::Config
    {
        /// Because this pallet emits events, it depends on the runtime's definition of an event.
        type Event: From<Event<Self>> + IsType<<Self as frame_system::Config>::Event>;

        /// Gas and value transfer currency
        type Currency: Currency<Self::AccountId> + ReservableCurrency<Self::AccountId>;

        /// Gas to Currency converter
        type GasPrice: GasPrice<Balance = BalanceOf<Self>>;

        /// Implementation of a ledger to account for gas creation and consumption
        type GasHandler: DAGBasedLedger<ExternalOrigin = H256, Key = H256, Balance = u64>;

        /// Weight information for extrinsics in this pallet.
        type WeightInfo: WeightInfo;

        /// The maximum amount of gas that can be used within a single block.
        #[pallet::constant]
        type BlockGasLimit: Get<u64>;

        type DebugInfo: DebugInfo;
    }

    type BalanceOf<T> =
        <<T as Config>::Currency as Currency<<T as frame_system::Config>::AccountId>>::Balance;

    #[pallet::pallet]
    #[pallet::without_storage_info]
    #[pallet::generate_store(pub(super) trait Store)]
    pub struct Pallet<T>(_);

    #[pallet::event]
    #[pallet::generate_deposit(pub(super) fn deposit_event)]
    pub enum Event<T: Config> {
        /// Log event from the specific program.
        Log(common::Message),
        /// Program created and an init message enqueued.
        InitMessageEnqueued(MessageInfo),
        /// Program initialization error.
        InitFailure(MessageInfo, Reason),
        /// Program initialized.
        InitSuccess(MessageInfo),
        /// Dispatch message with a specific ID enqueued for processing.
        DispatchMessageEnqueued(MessageInfo),
        /// Dispatched message has resulted in an outcome
        MessageDispatched(DispatchOutcome),
        /// Some number of messages processed.
        // TODO: will be replaced by more comprehensive stats
        MessagesDequeued(u32),
        /// Value and gas has been claimed from a message in mailbox by the addressee
        ClaimedValueFromMailbox(H256),
        /// A message has been added to the wait list
        AddedToWaitList(common::Message),
        /// A message has been removed from the wait list
        RemovedFromWaitList(H256),
        /// Program code with a calculated code hash is saved to the storage
        CodeSaved(H256),
        /// Pallet associated storage has been wiped.
        DatabaseWiped,
        /// Message was not executed
        MessageNotExecuted(H256),
    }

    // Gear pallet error.
    #[pallet::error]
    pub enum Error<T> {
        /// Not enough balance to reserve.
        ///
        /// Usually occurs when gas_limit specified is such that origin account can't afford the message.
        NotEnoughBalanceForReserve,
        /// Gas limit too high.
        ///
        /// Occurs when an extrinsic's declared `gas_limit` is greater than a block's maximum gas limit.
        GasLimitTooHigh,
        /// Program already exists.
        ///
        /// Occurs if a program with some specific program id already exists in program storage.
        ProgramAlreadyExists,
        /// No message in the mailbox.
        ///
        /// The user tried to reply on message that was not found in his personal mailbox.
        NoMessageInMailbox,
        /// Program is terminated
        ///
        /// Program init ended up with failure, so such message destination is unavailable anymore
        ProgramIsTerminated,
        /// Message gas tree is not found.
        ///
        /// When message claimed from mailbox has a corrupted or non-extant gas tree associated.
        NoMessageTree,
        /// Code already exists
        ///
        /// Occurs when trying to save to storage a program code, that has been saved there.
        CodeAlreadyExists,
        /// Failed to create a program.
        FailedToConstructProgram,
    }

    #[derive(Debug, Encode, Decode, Clone, PartialEq, TypeInfo)]
    pub enum Reason {
        Error,
        ValueTransfer,
        Dispatch(Vec<u8>),
    }

    #[derive(Debug, Encode, Decode, Clone, PartialEq, TypeInfo)]
    pub enum ExecutionResult {
        Success,
        Failure(Vec<u8>),
    }

    #[derive(Debug, Encode, Decode, Clone, PartialEq, TypeInfo)]
    pub struct DispatchOutcome {
        pub message_id: H256,
        pub outcome: ExecutionResult,
    }

    #[derive(Debug, Encode, Decode, Clone, PartialEq, TypeInfo)]
    pub struct MessageInfo {
        pub message_id: H256,
        pub program_id: H256,
        pub origin: H256,
    }

    #[pallet::type_value]
    pub fn DefaultForGasLimit<T: Config>() -> u64 {
        T::BlockGasLimit::get()
    }

    #[pallet::storage]
    #[pallet::getter(fn gas_allowance)]
    pub type GasAllowance<T> = StorageValue<_, u64, ValueQuery, DefaultForGasLimit<T>>;

    #[pallet::storage]
    #[pallet::getter(fn mailbox)]
    pub type Mailbox<T: Config> =
        StorageMap<_, Identity, T::AccountId, BTreeMap<H256, common::Message>>;

    #[pallet::hooks]
    impl<T: Config> Hooks<BlockNumberFor<T>> for Pallet<T>
    where
        T::AccountId: Origin,
    {
        /// Initialization
        fn on_initialize(_bn: BlockNumberFor<T>) -> Weight {
            // Reset block gas allowance
            GasAllowance::<T>::put(T::BlockGasLimit::get());
            T::DbWeight::get().writes(1)
        }

        /// Finalization
        fn on_finalize(_bn: BlockNumberFor<T>) {}

        /// Queue processing occurs after all normal extrinsics in the block
        ///
        /// There should always remain enough weight for this hook to be invoked
        fn on_idle(bn: BlockNumberFor<T>, remaining_weight: Weight) -> Weight {
            log::debug!(
                target: "runtime::gear",
                "{} of weight remains in block {:?} after normal extrinsics have been processed",
                remaining_weight,
                bn,
            );
            // Adjust the block gas allowance based on actual remaining weight
            GasAllowance::<T>::put(remaining_weight);
            let mut weight = T::DbWeight::get().writes(1);
            weight += Self::process_queue();

            weight
        }
    }

    impl<T: Config> Pallet<T>
    where
        T::AccountId: Origin,
    {
        pub fn insert_to_mailbox(user: H256, message: common::Message) {
            let user_id = &<T::AccountId as Origin>::from_origin(user);

            <Mailbox<T>>::mutate(user_id, |value| {
                value
                    .get_or_insert(BTreeMap::new())
                    .insert(message.id, message)
            });
        }

        pub fn get_from_mailbox(user: H256, message_id: H256) -> Option<common::Message> {
            let user_id = &<T::AccountId as Origin>::from_origin(user);

            <Mailbox<T>>::try_get(user_id)
                .ok()
                .and_then(|mut messages| messages.remove(&message_id))
        }

        pub fn remove_from_mailbox(user: H256, message_id: H256) -> Option<common::Message> {
            let user_id = &<T::AccountId as Origin>::from_origin(user);

            <Mailbox<T>>::try_mutate(user_id, |value| match value {
                Some(ref mut btree) => Ok(btree.remove(&message_id)),
                None => Err(()),
            })
            .ok()
            .flatten()
        }

        pub fn remove_and_claim_from_mailbox(
            user_id: &T::AccountId,
            message_id: H256,
        ) -> Result<common::Message, DispatchError> {
            let message = Self::remove_from_mailbox(user_id.clone().into_origin(), message_id)
                .ok_or(Error::<T>::NoMessageInMailbox)?;

            // There shouldn't be any associated gas tree for a message in a user's mailbox
            // let maybe_gas_tree = common::value_tree::ValueView::get(GAS_VALUE_PREFIX, message.id);
            let maybe_gas_tree = T::GasHandler::get(message.id);
            if maybe_gas_tree.is_some() {
                log::warn!(
                    target: "runtime::gear",
                    "Message in user's {:?} mailbox has an associated gas tree: {:?}",
                    user_id.clone().into_origin(), message_id
                );
            }

            if message.value > 0 {
                // Assuming the programs has enough balance
                T::Currency::repatriate_reserved(
                    &<T::AccountId as Origin>::from_origin(message.source),
                    user_id,
                    message.value.unique_saturated_into(),
                    BalanceStatus::Free,
                )?;
            }

            Ok(message)
        }

        pub fn get_gas_spent(source: H256, kind: HandleKind, payload: Vec<u8>) -> Option<u64> {
            let ext_manager = ExtManager::<T>::default();

            let block_info = BlockInfo {
                height: <frame_system::Pallet<T>>::block_number().unique_saturated_into(),
                timestamp: <pallet_timestamp::Pallet<T>>::get().unique_saturated_into(),
            };

            let (dest, reply) = match kind {
                HandleKind::Init(ref code) => (sp_io::hashing::blake2_256(code).into(), None),
                HandleKind::Handle(dest) => (dest, None),
                HandleKind::Reply(msg_id, exit_code) => {
                    let msg = Self::get_from_mailbox(source, msg_id)?;
                    (msg.source, Some((msg_id, exit_code)))
                }
            };

            let message = Message {
                id: common::next_message_id(&payload),
                source,
                dest,
                gas_limit: u64::MAX,
                payload,
                value: 0,
                reply,
            };

            let mut gas_burned = 0;
            let mut gas_to_send = 0;

            let (kind, program) = match kind {
                HandleKind::Init(code) => {
                    gas_burned = gas_burned
                        .saturating_add(<T as Config>::WeightInfo::submit_code(code.len() as u32));
                    (
                        DispatchKind::Init,
                        ext_manager.program_from_code(dest, code)?,
                    )
                }
                HandleKind::Handle(dest) => (DispatchKind::Handle, ext_manager.get_program(dest)?),
                HandleKind::Reply(..) => {
                    (DispatchKind::HandleReply, ext_manager.get_program(dest)?)
                }
            };

            let dispatch = Dispatch { kind, message };

            let journal = core_processor::process::<SandboxEnvironment<Ext>>(
                Some(program),
                dispatch.into(),
                block_info,
            );

            for note in &journal {
                match note {
                    JournalNote::GasBurned { amount, .. } => {
                        gas_burned = gas_burned.saturating_add(*amount);
                    }
                    JournalNote::SendDispatch { dispatch, .. } => {
                        gas_to_send = gas_to_send.saturating_add(dispatch.message.gas_limit());
                    }
                    JournalNote::MessageDispatched(CoreDispatchOutcome::MessageTrap { .. }) => {
                        return None;
                    }
                    _ => (),
                }
            }

            Some(gas_burned.saturating_add(gas_to_send))
        }

        pub(crate) fn decrease_gas_allowance(gas_charge: u64) {
            GasAllowance::<T>::mutate(|x| *x = x.saturating_sub(gas_charge));
        }

        /// Returns true if a program has been successfully initialized
        pub fn is_initialized(program_id: H256) -> bool {
            common::get_program(program_id)
                .map(|p| p.is_initialized())
                .unwrap_or(false)
        }

        /// Returns true if a program has terminated status
        pub fn is_terminated(program_id: H256) -> bool {
            common::get_program(program_id)
                .map(|p| p.is_terminated())
                .unwrap_or(false)
        }

        /// Message Queue processing.
        ///
        /// Can emit the following events:
        /// - `InitSuccess(MessageInfo)` when initialization message is processed successfully;
        /// - `InitFailure(MessageInfo, Reason)` when initialization message fails;
        /// - `Log(Message)` when a dispatched message spawns other messages (including replies);
        /// - `MessageDispatched(H256)` when a dispatch message has been processed with some outcome.
        pub fn process_queue() -> Weight {
            let mut ext_manager = ExtManager::<T>::default();

            let mut weight = Self::gas_allowance() as Weight;
            let mut total_handled = 0u32;
            let block_info = BlockInfo {
                height: <frame_system::Pallet<T>>::block_number().unique_saturated_into(),
                timestamp: <pallet_timestamp::Pallet<T>>::get().unique_saturated_into(),
            };

            if T::DebugInfo::is_remap_id_enabled() {
                T::DebugInfo::remap_id();
            }
            while let Some(dispatch) = common::dequeue_dispatch() {
                // Check whether we have enough of gas allowed for message processing
                if dispatch.message.gas_limit > GasAllowance::<T>::get() {
                    common::queue_dispatch(dispatch);
                    break;
                }

                let maybe_active_program = {
                    let program_id = dispatch.message.dest;
                    let current_message_id = dispatch.message.id;
                    let maybe_message_reply = dispatch.message.reply;

                    let maybe_active_program = common::get_program(program_id)
                        .expect("program with id got from message is guaranteed to exist");

                    // Check whether message should be added to the wait list
                    if let Program::Active(ref prog) = maybe_active_program {
                        let is_for_wait_list = maybe_message_reply.is_none()
                            && matches!(prog.state, ProgramState::Uninitialized {message_id} if message_id != current_message_id);
                        if is_for_wait_list {
                            Self::deposit_event(Event::AddedToWaitList(dispatch.message.clone()));
                            common::waiting_init_append_message_id(program_id, current_message_id);
                            common::insert_waiting_message(
                                program_id,
                                current_message_id,
                                dispatch,
                                block_info.height,
                            );

                            continue;
                        }
                    }

                    maybe_active_program.try_into_native(program_id).ok()
                };

                let journal = core_processor::process::<SandboxEnvironment<Ext>>(
                    maybe_active_program,
                    dispatch.into(),
                    block_info,
                );

                core_processor::handle_journal(journal, &mut ext_manager);

                total_handled += 1;

                if T::DebugInfo::is_enabled() {
                    T::DebugInfo::do_snapshot();
                }

                if T::DebugInfo::is_remap_id_enabled() {
                    T::DebugInfo::remap_id();
                }
            }

            if total_handled > 0 {
                Self::deposit_event(Event::MessagesDequeued(total_handled));
            }

            weight = weight.saturating_sub(Self::gas_allowance());
            weight
        }

        /// Sets `code` and metadata, if code doesn't exist in storage.
        ///
        /// On success returns Blake256 hash of the `code`. If code already
        /// exists (*so, metadata exists as well*), returns unit `CodeAlreadyExists` error.
        ///
        /// # Note
        /// Code existence in storage means that metadata is there too.
<<<<<<< HEAD
        fn set_code_with_metadata(code: &[u8], who: H256) -> Result<(), Error<T>> {
            Program::new(ProgramId::default(), code.to_vec())
                .map_err(|_| Error::<T>::FailedToConstructProgram)?;

            let code_hash = sp_io::hashing::blake2_256(code).into();
            // *Important*: checks before storage mutations!
            if common::code_exists(code_hash) {
                return Err(Error::<T>::CodeAlreadyExists);
            }
=======
        fn set_code_with_metadata(code: &[u8], who: H256) -> Result<H256, Error<T>> {
            let code_hash = sp_io::hashing::blake2_256(code).into();
            // *Important*: checks before storage mutations!
            ensure!(
                !common::code_exists(code_hash),
                Error::<T>::CodeAlreadyExists
            );
>>>>>>> 17b3a98e

            let metadata = {
                let block_number =
                    <frame_system::Pallet<T>>::block_number().unique_saturated_into();
                CodeMetadata::new(who, block_number)
            };
            common::set_code_metadata(code_hash, metadata);
            common::set_code(code_hash, code);

            Self::deposit_event(Event::CodeSaved(code_hash));

            Ok(())
        }
    }

    #[pallet::call]
    impl<T: Config> Pallet<T>
    where
        T::AccountId: Origin,
    {
        /// Saves program `code` in storage.
        ///
        /// The extrinsic was created to provide _deploy program from program_ functionality.
        /// Anyone who wants to define a "factory" logic in program should first store the code and metadata for the "child"
        /// program in storage. So the code for the child will be initialized by program initialization request only if it exists in storage.
        ///
        /// More precisely, the code and its metadata are actually saved in the storage under the hash of the `code`. The code hash is computed
        /// as Blake256 hash. At the time of the call the `code` hash should not be in the storage. If it was stored previously, call will end up
        /// with an `CodeAlreadyExists` error. In this case user can be sure, that he can actually use the hash of his program's code bytes to define
        /// "program factory" logic in his program.
        ///
        /// Parameters
        /// - `code`: wasm code of a program as a byte vector.
        ///
        /// Emits the following events:
        /// - `SavedCode(H256)` - when the code is saved in storage.
        #[pallet::weight(
            <T as Config>::WeightInfo::submit_code(code.len() as u32)
        )]
        pub fn submit_code(origin: OriginFor<T>, code: Vec<u8>) -> DispatchResultWithPostInfo {
            let who = ensure_signed(origin)?;

<<<<<<< HEAD
            Self::set_code_with_metadata(&code, who.into_origin())
                .map(Into::into)
                .map_err(DispatchErrorWithPostInfo::from)
=======
            NativeProgram::new(Default::default(), code.clone())
                .map_err(|_| Error::<T>::FailedToConstructProgram)?;

            let code_hash = Self::set_code_with_metadata(&code, who.into_origin())?;

            Self::deposit_event(Event::CodeSaved(code_hash));

            Ok(().into())
>>>>>>> 17b3a98e
        }

        /// Creates program initialization request (message), that is scheduled to be run in the same block.
        ///
        /// There are no guarantees that initialization message will be run in the same block due to block
        /// gas limit restrictions. For example, when it will be the message's turn, required gas limit for it
        /// could be more than remaining block gas limit. Therefore, the message processing will be postponed
        /// until the next block.
        ///
        /// `ProgramId` is computed as Blake256 hash of concatenated bytes of hashed `code` + `salt`, i.e.  _h(h(`code_hash`), `salt`)_.
        /// Such `ProgramId` must not exist in the Program Storage at the time of this call.
        ///
        /// There is the same guarantee here as in `submit_code`. That is, future program's
        /// `code` and metadata are stored before message was added to the queue and processed.
        ///
        /// The origin must be Signed and the sender must have sufficient funds to pay
        /// for `gas` and `value` (in case the latter is being transferred).
        ///
        /// Parameters:
        /// - `code`: wasm code of a program as a byte vector.
        /// - `salt`: randomness term (a seed) to allow programs with identical code
        ///   to be created independently.
        /// - `init_payload`: encoded parameters of the wasm module `init` function.
        /// - `gas_limit`: maximum amount of gas the program can spend before it is halted.
        /// - `value`: balance to be transferred to the program once it's been created.
        ///
        /// Emits the following events:
        /// - `InitMessageEnqueued(MessageInfo)` when init message is placed in the queue.
        ///
        /// # Note
        /// Faulty (uninitialized) programs still have a valid addresses (program ids) that can deterministically be derived on the
        /// caller's side upfront. It means that if messages are sent to such an address, they might still linger in the queue.
        ///
        /// In order to mitigate the risk of users' funds being sent to an address,
        /// where a valid program should have resided, while it's not,
        /// such "failed-to-initialize" programs are not silently deleted from the
        /// program storage but rather marked as "ghost" programs.
        /// Ghost program can be removed by their original author via an explicit call.
        /// The funds stored by a ghost program will be release to the author once the program
        /// has been removed.
        #[pallet::weight(
            <T as Config>::WeightInfo::submit_program(code.len() as u32, init_payload.len() as u32)
        )]
        pub fn submit_program(
            origin: OriginFor<T>,
            code: Vec<u8>,
            salt: Vec<u8>,
            init_payload: Vec<u8>,
            gas_limit: u64,
            value: BalanceOf<T>,
        ) -> DispatchResultWithPostInfo {
            let who = ensure_signed(origin)?;

            ensure!(
                gas_limit <= T::BlockGasLimit::get(),
                Error::<T>::GasLimitTooHigh
            );

            let id: H256 = {
                let code_hash = sp_io::hashing::blake2_256(&code);
                let mut data = Vec::with_capacity(code_hash.len() + salt.len());

                code_hash.encode_to(&mut data);
                salt.encode_to(&mut data);

                sp_io::hashing::blake2_256(&data).into()
            };

            // Make sure there is no program with such id in program storage
            ensure!(
                !common::program_exists(id),
                Error::<T>::ProgramAlreadyExists
            );

            let H256(id_bytes) = id;
            // todo [sab] refactor to remove this
            let program = NativeProgram::new(id_bytes.into(), code.to_vec())
                .map_err(|_| Error::<T>::FailedToConstructProgram)?;

            let reserve_fee = T::GasPrice::gas_price(gas_limit);

            // First we reserve enough funds on the account to pay for `gas_limit`
            // and to transfer declared value.
            T::Currency::reserve(&who, reserve_fee + value)
                .map_err(|_| Error::<T>::NotEnoughBalanceForReserve)?;

            let origin = who.into_origin();

            // By that call we follow the guarantee that we have in `Self::submit_code` -
            // if there's code in storage, there's also metadata for it.
            Self::set_code_with_metadata(&code, origin).or_else(|err| {
                if matches!(err, Error::<T>::CodeAlreadyExists) {
                    Ok(())
                } else {
                    Err(DispatchErrorWithPostInfo::from(err))
                }
            })?;

            let init_message_id = common::next_message_id(&init_payload);
            ExtManager::<T>::default().set_program(program, init_message_id);

            let _ = T::GasHandler::create(origin, init_message_id, gas_limit);

            let message = common::Message {
                id: init_message_id,
                source: origin,
                dest: id,
                payload: init_payload,
                gas_limit,
                value: value.unique_saturated_into(),
                reply: None,
            };
            common::queue_dispatch(Dispatch::new_init(message));

            Self::deposit_event(Event::InitMessageEnqueued(MessageInfo {
                message_id: init_message_id,
                program_id: id,
                origin,
            }));

            Ok(().into())
        }

        /// Sends a message to a program or to another account.
        ///
        /// The origin must be Signed and the sender must have sufficient funds to pay
        /// for `gas` and `value` (in case the latter is being transferred).
        ///
        /// To avoid an undefined behavior a check is made that the destination address
        /// is not a program in uninitialized state. If the opposite holds true,
        /// the message is not enqueued for processing.
        ///
        /// Parameters:
        /// - `destination`: the message destination.
        /// - `payload`: in case of a program destination, parameters of the `handle` function.
        /// - `gas_limit`: maximum amount of gas the program can spend before it is halted.
        /// - `value`: balance to be transferred to the program once it's been created.
        ///
        /// Emits the following events:
        /// - `DispatchMessageEnqueued(MessageInfo)` when dispatch message is placed in the queue.
        #[frame_support::transactional]
        #[pallet::weight(<T as Config>::WeightInfo::send_message(payload.len() as u32))]
        pub fn send_message(
            origin: OriginFor<T>,
            destination: H256,
            payload: Vec<u8>,
            gas_limit: u64,
            value: BalanceOf<T>,
        ) -> DispatchResultWithPostInfo {
            let who = ensure_signed(origin)?;

            // Check that provided `gas_limit` value does not exceed the block gas limit
            ensure!(
                gas_limit <= T::BlockGasLimit::get(),
                Error::<T>::GasLimitTooHigh
            );

            ensure!(
                !Self::is_terminated(destination),
                Error::<T>::ProgramIsTerminated
            );

            let message_id = common::next_message_id(&payload);

            // Message is not guaranteed to be executed, that's why value is not immediately transferred.
            // That's because destination can fail to be initialized, while this dispatch message is next
            // in the queue.
            T::Currency::reserve(&who, value.unique_saturated_into())
                .map_err(|_| Error::<T>::NotEnoughBalanceForReserve)?;

            if common::program_exists(destination) {
                let gas_limit_reserve = T::GasPrice::gas_price(gas_limit);

                // First we reserve enough funds on the account to pay for `gas_limit`
                T::Currency::reserve(&who, gas_limit_reserve)
                    .map_err(|_| Error::<T>::NotEnoughBalanceForReserve)?;

                let origin = who.into_origin();

                let _ = T::GasHandler::create(origin, message_id, gas_limit);

                let message = Message {
                    id: message_id,
                    source: origin,
                    payload,
                    gas_limit,
                    dest: destination,
                    value: value.unique_saturated_into(),
                    reply: None,
                };
                common::queue_dispatch(Dispatch::new_handle(message));

                Self::deposit_event(Event::DispatchMessageEnqueued(MessageInfo {
                    message_id,
                    origin,
                    program_id: destination,
                }));
            } else {
                // Message in mailbox is not meant for any processing, hence 0 gas limit
                // and no gas tree needs to be created
                let message = Message {
                    id: message_id,
                    source: who.into_origin(),
                    payload,
                    gas_limit: 0,
                    dest: destination,
                    value: value.unique_saturated_into(),
                    reply: None,
                };

                Self::insert_to_mailbox(destination, message.clone());
                Self::deposit_event(Event::Log(message));
            }

            Ok(().into())
        }

        /// Sends a reply message.
        ///
        /// The origin must be Signed and the sender must have sufficient funds to pay
        /// for `gas` and `value` (in case the latter is being transferred).
        ///
        /// Parameters:
        /// - `reply_to_id`: the original message id.
        /// - `payload`: data expected by the original sender.
        /// - `gas_limit`: maximum amount of gas the program can spend before it is halted.
        /// - `value`: balance to be transferred to the program once it's been created.
        ///
        /// - `DispatchMessageEnqueued(H256)` when dispatch message is placed in the queue.
        #[frame_support::transactional]
        #[pallet::weight(<T as Config>::WeightInfo::send_reply(payload.len() as u32))]
        pub fn send_reply(
            origin: OriginFor<T>,
            reply_to_id: H256,
            payload: Vec<u8>,
            gas_limit: u64,
            value: BalanceOf<T>,
        ) -> DispatchResultWithPostInfo {
            let who = ensure_signed(origin)?;

            // Ensure the `gas_limit` allows the extrinsic to fit into a block
            ensure!(
                gas_limit <= T::BlockGasLimit::get(),
                Error::<T>::GasLimitTooHigh
            );

            // Message is not guaranteed to be executed, that's why value is not immediately transferred.
            // That's because destination can fail to be initialized, while this dispatch message is next
            // in the queue.
            T::Currency::reserve(&who, value.unique_saturated_into())
                .map_err(|_| Error::<T>::NotEnoughBalanceForReserve)?;

            // Claim outstanding value from the original message first
            let original_message = Self::remove_and_claim_from_mailbox(&who, reply_to_id)?;
            let destination = original_message.source;

            // Message is not guaranteed to be executed, that's why value is not immediately transferred.
            // That's because destination can fail to be initialized, while this dispatch message is next
            // in the queue.
            T::Currency::reserve(&who, value.unique_saturated_into())
                .map_err(|_| Error::<T>::NotEnoughBalanceForReserve)?;

            let message_id = common::next_message_id(&payload);

            if common::program_exists(destination) {
                let gas_limit_reserve = T::GasPrice::gas_price(gas_limit);

                // First we reserve enough funds on the account to pay for `gas_limit`
                T::Currency::reserve(&who, gas_limit_reserve)
                    .map_err(|_| Error::<T>::NotEnoughBalanceForReserve)?;

                let origin = who.into_origin();

                let _ = T::GasHandler::create(origin, message_id, gas_limit);

                let message = Message {
                    id: message_id,
                    source: origin,
                    payload,
                    gas_limit,
                    dest: destination,
                    value: value.unique_saturated_into(),
                    reply: Some((reply_to_id, 0)),
                };
                common::queue_dispatch(Dispatch::new_reply(message));

                Self::deposit_event(Event::DispatchMessageEnqueued(MessageInfo {
                    message_id,
                    origin,
                    program_id: destination,
                }));
            } else {
                // Message in mailbox is not meant for any processing, hence 0 gas limit
                // and no gas tree needs to be created
                let message = Message {
                    id: message_id,
                    source: who.into_origin(),
                    payload,
                    gas_limit: 0,
                    dest: destination,
                    value: value.unique_saturated_into(),
                    reply: Some((reply_to_id, 0)),
                };

                Self::insert_to_mailbox(destination, message.clone());
                Self::deposit_event(Event::Log(message));
            }

            Ok(().into())
        }

        #[frame_support::transactional]
        #[pallet::weight(T::DbWeight::get().writes(1))]
        pub fn claim_value_from_mailbox(
            origin: OriginFor<T>,
            message_id: H256,
        ) -> DispatchResultWithPostInfo {
            let who = ensure_signed(origin)?;

            let _ = Self::remove_and_claim_from_mailbox(&who, message_id)?;

            Self::deposit_event(Event::ClaimedValueFromMailbox(message_id));

            Ok(().into())
        }

        /// Reset all pallet associated storage.
        #[pallet::weight(0)]
        pub fn reset(origin: OriginFor<T>) -> DispatchResult {
            ensure_root(origin)?;
            <Mailbox<T>>::remove_all(None);
            common::reset_storage();

            Self::deposit_event(Event::DatabaseWiped);

            Ok(())
        }
    }

    impl<T: Config> common::PaymentProvider<T::AccountId> for Pallet<T>
    where
        T::AccountId: Origin,
    {
        type Balance = BalanceOf<T>;

        fn withhold_reserved(
            source: H256,
            dest: &T::AccountId,
            amount: Self::Balance,
        ) -> Result<(), DispatchError> {
            let _ = T::Currency::repatriate_reserved(
                &<T::AccountId as Origin>::from_origin(source),
                dest,
                amount,
                BalanceStatus::Free,
            )?;

            Ok(())
        }
    }
}

// todo [sab] идея сделать отдельную абстракцию, которая "проверяет" логику посылаемых сообщений. Дело в том,что проверке init & dispatch сообщений
// в транзакциях такие же как и в сообщениях от программ -> можно вынести логику в отдельные места и все.<|MERGE_RESOLUTION|>--- conflicted
+++ resolved
@@ -502,17 +502,6 @@
         ///
         /// # Note
         /// Code existence in storage means that metadata is there too.
-<<<<<<< HEAD
-        fn set_code_with_metadata(code: &[u8], who: H256) -> Result<(), Error<T>> {
-            Program::new(ProgramId::default(), code.to_vec())
-                .map_err(|_| Error::<T>::FailedToConstructProgram)?;
-
-            let code_hash = sp_io::hashing::blake2_256(code).into();
-            // *Important*: checks before storage mutations!
-            if common::code_exists(code_hash) {
-                return Err(Error::<T>::CodeAlreadyExists);
-            }
-=======
         fn set_code_with_metadata(code: &[u8], who: H256) -> Result<H256, Error<T>> {
             let code_hash = sp_io::hashing::blake2_256(code).into();
             // *Important*: checks before storage mutations!
@@ -520,7 +509,6 @@
                 !common::code_exists(code_hash),
                 Error::<T>::CodeAlreadyExists
             );
->>>>>>> 17b3a98e
 
             let metadata = {
                 let block_number =
@@ -563,11 +551,6 @@
         pub fn submit_code(origin: OriginFor<T>, code: Vec<u8>) -> DispatchResultWithPostInfo {
             let who = ensure_signed(origin)?;
 
-<<<<<<< HEAD
-            Self::set_code_with_metadata(&code, who.into_origin())
-                .map(Into::into)
-                .map_err(DispatchErrorWithPostInfo::from)
-=======
             NativeProgram::new(Default::default(), code.clone())
                 .map_err(|_| Error::<T>::FailedToConstructProgram)?;
 
@@ -576,7 +559,6 @@
             Self::deposit_event(Event::CodeSaved(code_hash));
 
             Ok(().into())
->>>>>>> 17b3a98e
         }
 
         /// Creates program initialization request (message), that is scheduled to be run in the same block.
