--- conflicted
+++ resolved
@@ -76,7 +76,6 @@
     }
 }
 
-<<<<<<< HEAD
 /// Structure providing externalities for running host functions.
 pub struct Ext {
     /// Gas counter.
@@ -114,61 +113,6 @@
 
 /// Empty implementation for non-substrate (and non-lazy-pages) using
 impl ProcessorExt for Ext {
-=======
-/// Ext with lazy pages support.
-pub struct LazyPagesExt {
-    inner: Ext,
-    // Pages which has been allocated during current execution.
-    fresh_allocations: BTreeSet<WasmPageNumber>,
-}
-
-impl IntoExtInfo for LazyPagesExt {
-    fn into_ext_info(self, memory: &dyn Memory) -> Result<ExtInfo, (MemoryError, GasAmount)> {
-        // Accessed pages are all pages except current lazy pages
-        let allocations = self.inner.allocations_context.allocations().clone();
-        let mut accessed_pages: BTreeSet<PageNumber> = allocations
-            .iter()
-            .flat_map(|p| p.to_gear_pages_iter())
-            .collect();
-        let lazy_pages_numbers = lazy_pages::get_lazy_pages_numbers();
-        lazy_pages_numbers.into_iter().for_each(|p| {
-            accessed_pages.remove(&p);
-        });
-
-        log::trace!("accessed pages numbers = {:?}", accessed_pages);
-
-        let mut accessed_pages_data = BTreeMap::new();
-        for page in accessed_pages {
-            let mut buf = PageBuf::new_zeroed();
-            if let Err(err) = memory.read(page.offset(), buf.as_mut_slice()) {
-                return Err((err, self.into_gas_amount()));
-            }
-            accessed_pages_data.insert(page, buf);
-        }
-
-        let (outcome, context_store) = self.inner.message_context.drain();
-        let (generated_dispatches, awakening) = outcome.drain();
-
-        Ok(ExtInfo {
-            gas_amount: self.inner.gas_counter.into(),
-            allocations,
-            pages_data: accessed_pages_data,
-            generated_dispatches,
-            awakening,
-            context_store,
-            trap_explanation: self.inner.error_explanation,
-            exit_argument: self.inner.exit_argument,
-            program_candidates_data: self.inner.program_candidates_data,
-        })
-    }
-
-    fn into_gas_amount(self) -> gear_core::gas::GasAmount {
-        self.inner.gas_counter.into()
-    }
-}
-
-impl ProcessorExt for LazyPagesExt {
->>>>>>> d3521fef
     type Error = Error;
 
     fn new(
@@ -243,9 +187,9 @@
         let allocations = self.allocations_context.allocations().clone();
         let pages_data = if cfg!(feature = "lazy-pages") {
             let mut accessed_pages: BTreeSet<PageNumber> = allocations
-                .iter()
-                .flat_map(|p| p.to_gear_pages_iter())
-                .collect();
+            .iter()
+            .flat_map(|p| p.to_gear_pages_iter())
+            .collect();
             let lazy_pages_numbers = lazy_pages::get_lazy_pages_numbers();
             lazy_pages_numbers.into_iter().for_each(|p| {
                 accessed_pages.remove(&p);
