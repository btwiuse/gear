--- conflicted
+++ resolved
@@ -112,57 +112,8 @@
     pub fresh_allocations: BTreeSet<WasmPageNumber>,
 }
 
-<<<<<<< HEAD
 /// Empty implementation for non-substrate (and non-lazy-pages) using
 impl ProcessorExt for Ext {
-=======
-impl IntoExtInfo for LazyPagesExt {
-    fn into_ext_info(self, memory: &dyn Memory) -> Result<ExtInfo, (MemoryError, GasAmount)> {
-        // accessed pages are all pages except current lazy pages
-        let allocations = self.inner.allocations_context.allocations().clone();
-        let mut accessed_pages: BTreeSet<PageNumber> = allocations
-            .iter()
-            .flat_map(|p| p.to_gear_pages_iter())
-            .collect();
-        let lazy_pages_numbers = lazy_pages::get_lazy_pages_numbers();
-        lazy_pages_numbers.into_iter().for_each(|p| {
-            accessed_pages.remove(&p);
-        });
-
-        log::trace!("accessed pages numbers = {:?}", accessed_pages);
-
-        let mut accessed_pages_data = BTreeMap::new();
-        for page in accessed_pages {
-            let mut buf = PageBuf::new_zeroed();
-            if let Err(err) = memory.read(page.offset(), buf.as_mut_slice()) {
-                return Err((err, self.into_gas_amount()));
-            }
-            accessed_pages_data.insert(page, buf);
-        }
-
-        let (outcome, context_store) = self.inner.message_context.drain();
-        let (generated_dispatches, awakening) = outcome.drain();
-
-        Ok(ExtInfo {
-            gas_amount: self.inner.gas_counter.into(),
-            allocations,
-            pages_data: accessed_pages_data,
-            generated_dispatches,
-            awakening,
-            context_store,
-            trap_explanation: self.inner.error_explanation,
-            exit_argument: self.inner.exit_argument,
-            program_candidates_data: self.inner.program_candidates_data,
-        })
-    }
-
-    fn into_gas_amount(self) -> gear_core::gas::GasAmount {
-        self.inner.gas_counter.into()
-    }
-}
-
-impl ProcessorExt for LazyPagesExt {
->>>>>>> 9084c2e2
     type Error = Error;
 
     fn new(
@@ -214,24 +165,18 @@
         memory_pages: &BTreeSet<PageNumber>,
         prog_id: ProgramId,
     ) -> Result<(), Self::Error> {
-<<<<<<< HEAD
         if cfg!(feature = "lazy-pages") {
             lazy_pages::protect_pages_and_init_info(memory_pages, prog_id, wasm_mem_begin_addr)
                 .map_err(Error::LazyPages)
         } else {
             unreachable!()
         }
-=======
-        lazy_pages::protect_pages_and_init_info(mem, memory_pages, prog_id)
-            .map_err(Error::LazyPages)
->>>>>>> 9084c2e2
     }
 
     fn lazy_pages_post_execution_actions(
         mem: &dyn Memory,
         memory_pages: &mut BTreeMap<PageNumber, PageBuf>,
     ) -> Result<(), Self::Error> {
-<<<<<<< HEAD
         if cfg!(feature = "lazy-pages") {
             lazy_pages::post_execution_actions(memory_pages, wasm_mem_begin_addr)
                 .map_err(Error::LazyPages)
@@ -299,9 +244,6 @@
 
     fn into_gas_amount(self) -> GasAmount {
         self.gas_counter.into()
-=======
-        lazy_pages::post_execution_actions(mem, memory_pages).map_err(Error::LazyPages)
->>>>>>> 9084c2e2
     }
 }
 
@@ -320,95 +262,7 @@
 
         let old_mem_size = mem.size();
 
-<<<<<<< HEAD
-        log::debug!(
-            "lazy_pages::try_to_enable_lazy_pages = {}",
-            cfg!(feature = "lazy-pages") && lazy_pages::try_to_enable_lazy_pages()
-        );
-        let page_number = if cfg!(feature = "lazy-pages") && lazy_pages::try_to_enable_lazy_pages()
-        {
-            // New pages allocation may change wasm memory buffer location.
-            // So we remove protections from lazy-pages
-            // and set protection back for new wasm memory buffer pages.
-            // Also we correct lazy-pages info if need.
-            let old_mem_addr = mem.get_wasm_memory_begin_addr();
-            lazy_pages::remove_lazy_pages_prot(old_mem_addr)?;
-
-            let result = self
-                .allocations_context
-                .alloc(pages_num, mem)
-                .map_err(ExtError::Alloc);
-
-            let page_number = self.return_and_store_err(result)?;
-
-            // Add new allocations to lazy pages.
-            // All pages except ones which has been already allocated,
-            // during current execution.
-            // This is because only such pages contains Default (zeros in WebAsm) page data.
-            // Pages which has been already allocated may contain garbage.
-            let id = self.program_id.into_origin();
-            let new_allocated_pages =
-                (page_number.0..(page_number + pages_num).0).map(WasmPageNumber);
-            for wasm_page in new_allocated_pages {
-                if self.allocations_context.is_init_page(wasm_page)
-                    || self.fresh_allocations.contains(&wasm_page)
-                {
-                    continue;
-                }
-                self.fresh_allocations.insert(wasm_page);
-                wasm_page.to_gear_pages_iter().for_each(|page| {
-                    log::trace!("add {:?} to lazy pages", page);
-                    save_page_lazy_info(id, page);
-                });
-=======
-        // New pages allocation may change wasm memory buffer location.
-        // So we remove protections from lazy-pages
-        // and set protection back for new wasm memory buffer pages.
-        // Also we correct lazy-pages info if need.
-        let old_mem_addr = mem.get_buffer_host_addr();
-        lazy_pages::remove_lazy_pages_prot(mem)?;
-
-        let result = self
-            .inner
-            .allocations_context
-            .alloc(pages_num, mem)
-            .map_err(ExtError::Alloc);
-
-        let page_number = self.inner.return_and_store_err(result)?;
-
-        // Add new allocations to lazy pages.
-        // All pages except ones which has been already allocated,
-        // during current execution.
-        // This is because only such pages contains Default (zeros in WebAsm) page data.
-        // Pages which has been already allocated may contain garbage.
-        let id = self.inner.program_id.into_origin();
-        let new_allocated_pages = (page_number.0..(page_number + pages_num).0).map(WasmPageNumber);
-        for wasm_page in new_allocated_pages {
-            if self.inner.allocations_context.is_init_page(wasm_page)
-                || self.fresh_allocations.contains(&wasm_page)
-            {
-                continue;
->>>>>>> 9084c2e2
-            }
-
-<<<<<<< HEAD
-            // Protect all lazy pages including new allcations
-            let new_mem_addr = mem.get_wasm_memory_begin_addr();
-            lazy_pages::protect_lazy_pages_and_update_wasm_mem_addr(old_mem_addr, new_mem_addr)?;
-
-            page_number
-        } else {
-            let result = self
-                .allocations_context
-                .alloc(pages_num, mem)
-                .map_err(ExtError::Alloc);
-
-            self.return_and_store_err(result)?
-        };
-=======
-        // Protect all lazy pages including new allocations
-        lazy_pages::protect_lazy_pages_and_update_wasm_mem_addr(mem, old_mem_addr)?;
->>>>>>> 9084c2e2
+
 
         // Returns back greedily used gas for grow
         let new_mem_size = mem.size();
