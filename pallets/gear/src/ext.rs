--- conflicted
+++ resolved
@@ -75,7 +75,7 @@
         }
     }
 }
-<<<<<<< HEAD
+
 /// Structure providing externalities for running host functions.
 pub struct Ext {
     /// Gas counter.
@@ -108,62 +108,8 @@
     /// Weights of host functions.
     pub host_fn_weights: HostFnWeights,
     pub lazy_pages_enabled: bool,
-=======
-
-/// Ext with lazy pages support
-pub struct LazyPagesExt {
-    inner: Ext,
     // Pages which has been alloced during current execution
-    fresh_allocations: BTreeSet<WasmPageNumber>,
-}
-
-impl IntoExtInfo for LazyPagesExt {
-    fn into_ext_info<F, T>(self, mut get_page_data: F) -> Result<ExtInfo, (T, GasAmount)>
-    where
-        F: FnMut(usize, &mut [u8]) -> Result<(), T>,
-    {
-        // accessed pages are all pages except current lazy pages
-        let allocations = self.inner.allocations_context.allocations().clone();
-        let mut accessed_pages: BTreeSet<PageNumber> = allocations
-            .iter()
-            .flat_map(|p| p.to_gear_pages_iter())
-            .collect();
-        let lazy_pages_numbers = lazy_pages::get_lazy_pages_numbers();
-        lazy_pages_numbers.into_iter().for_each(|p| {
-            accessed_pages.remove(&p);
-        });
-
-        log::trace!("accessed pages numbers = {:?}", accessed_pages);
-
-        let mut accessed_pages_data = BTreeMap::new();
-        for page in accessed_pages {
-            let mut buf = PageBuf::new_zeroed();
-            if let Err(err) = get_page_data(page.offset(), buf.as_mut_slice()) {
-                return Err((err, self.into_gas_amount()));
-            }
-            accessed_pages_data.insert(page, buf);
-        }
-
-        let (outcome, context_store) = self.inner.message_context.drain();
-        let (generated_dispatches, awakening) = outcome.drain();
-
-        Ok(ExtInfo {
-            gas_amount: self.inner.gas_counter.into(),
-            allocations,
-            pages_data: accessed_pages_data,
-            generated_dispatches,
-            awakening,
-            context_store,
-            trap_explanation: self.inner.error_explanation,
-            exit_argument: self.inner.exit_argument,
-            program_candidates_data: self.inner.program_candidates_data,
-        })
-    }
-
-    fn into_gas_amount(self) -> gear_core::gas::GasAmount {
-        self.inner.gas_counter.into()
-    }
->>>>>>> 9bd56a0a
+    pub fresh_allocations: BTreeSet<WasmPageNumber>,
 }
 
 /// Empty implementation for non-substrate (and non-lazy-pages) using
@@ -186,7 +132,6 @@
         host_fn_weights: HostFnWeights,
     ) -> Self {
         Self {
-<<<<<<< HEAD
             gas_counter,
             gas_allowance_counter,
             value_counter,
@@ -202,25 +147,7 @@
             program_candidates_data,
             host_fn_weights,
             lazy_pages_enabled: lazy_pages::try_to_enable_lazy_pages(),
-=======
-            inner: Ext {
-                gas_counter,
-                gas_allowance_counter,
-                value_counter,
-                allocations_context,
-                message_context,
-                block_info,
-                config,
-                existential_deposit,
-                error_explanation: None,
-                exit_argument,
-                origin,
-                program_id,
-                program_candidates_data,
-                host_fn_weights,
-            },
             fresh_allocations: Default::default(),
->>>>>>> 9bd56a0a
         }
     }
 
@@ -346,18 +273,26 @@
 
             let page_number = self.return_and_store_err(result)?;
 
-            // Add new allocations to lazy pages
-            let id = self.program_id.into_origin();
-            let new_allocations = self.allocations_context.allocations();
-            for page in new_allocations
-                .difference(&old_allocations)
-                .flat_map(|p| p.to_gear_pages_iter())
-            {
-                log::debug!("add {:?} to lazy pages", page);
-                save_page_lazy_info(id, page);
+            // Add new allocations to lazy pages.
+            // All pages except ones which has been already allocated,
+            // during current execution.
+            // This is because only such pages contains Default (zeros in WebAsm) page data.
+            // Pages which has been already allocated may contain garbage.
+            let id = self.inner.program_id.into_origin();
+            let new_allocated_pages = (page_number.0..(page_number + pages_num).0).map(WasmPageNumber);
+            for wasm_page in new_allocated_pages {
+                if self.inner.allocations_context.is_init_page(wasm_page)
+                    || self.fresh_allocations.contains(&wasm_page)
+                {
+                    continue;
+                }
+                self.fresh_allocations.insert(wasm_page);
+                wasm_page.to_gear_pages_iter().for_each(|page| {
+                    log::trace!("add {:?} to lazy pages", page);
+                    save_page_lazy_info(id, page);
+                });
             }
 
-<<<<<<< HEAD
             // Protect all lazy pages including new allcations
             let new_mem_addr = mem.get_wasm_memory_begin_addr();
             lazy_pages::protect_lazy_pages_and_update_wasm_mem_addr(old_mem_addr, new_mem_addr)?;
@@ -371,39 +306,6 @@
 
             self.return_and_store_err(result)?
         };
-=======
-        let result = self
-            .inner
-            .allocations_context
-            .alloc(pages_num, mem)
-            .map_err(ExtError::Alloc);
-
-        let page_number = self.inner.return_and_store_err(result)?;
-
-        // Add new allocations to lazy pages.
-        // All pages except ones which has been already allocated,
-        // during current execution.
-        // This is because only such pages contains Default (zeros in WebAsm) page data.
-        // Pages which has been already allocated may contain garbage.
-        let id = self.inner.program_id.into_origin();
-        let new_allocated_pages = (page_number.0..(page_number + pages_num).0).map(WasmPageNumber);
-        for wasm_page in new_allocated_pages {
-            if self.inner.allocations_context.is_init_page(wasm_page)
-                || self.fresh_allocations.contains(&wasm_page)
-            {
-                continue;
-            }
-            self.fresh_allocations.insert(wasm_page);
-            wasm_page.to_gear_pages_iter().for_each(|page| {
-                log::trace!("add {:?} to lazy pages", page);
-                save_page_lazy_info(id, page);
-            });
-        }
-
-        // Protect all lazy pages including new allocations
-        let new_mem_addr = mem.get_wasm_memory_begin_addr();
-        lazy_pages::protect_lazy_pages_and_update_wasm_mem_addr(old_mem_addr, new_mem_addr)?;
->>>>>>> 9bd56a0a
 
         // Returns back greedily used gas for grow
         let new_mem_size = mem.size();
@@ -418,13 +320,8 @@
         let last_page = first_page + pages_num - 1.into();
         let mut new_allocated_pages_num = WasmPageNumber(0);
         for page in first_page.0..=last_page.0 {
-<<<<<<< HEAD
             if !self.allocations_context.is_init_page(page.into()) {
-                new_alloced_pages_num = new_alloced_pages_num + 1.into();
-=======
-            if !self.inner.allocations_context.is_init_page(page.into()) {
-                new_allocated_pages_num = new_allocated_pages_num + 1.into();
->>>>>>> 9bd56a0a
+                new_allocated_pages_num = new_alloced_pages_num + 1.into();
             }
         }
         gas_to_return_back = gas_to_return_back.saturating_add(
