--- conflicted
+++ resolved
@@ -12,11 +12,8 @@
 serde = "*"
 serde_json = "*"
 hex = "0.4.2"
-<<<<<<< HEAD
 termion = "1.5.6"
-=======
 env_logger = "0.8"
->>>>>>> 09118db2
 
 [[bin]]
 name = "gtest"
