// This file is part of Gear.

// Copyright (C) 2021-2022 Gear Technologies Inc.
// SPDX-License-Identifier: GPL-3.0-or-later WITH Classpath-exception-2.0

// This program is free software: you can redistribute it and/or modify
// it under the terms of the GNU General Public License as published by
// the Free Software Foundation, either version 3 of the License, or
// (at your option) any later version.

// This program is distributed in the hope that it will be useful,
// but WITHOUT ANY WARRANTY; without even the implied warranty of
// MERCHANTABILITY or FITNESS FOR A PARTICULAR PURPOSE. See the
// GNU General Public License for more details.

// You should have received a copy of the GNU General Public License
// along with this program. If not, see <https://www.gnu.org/licenses/>.

#![cfg_attr(not(feature = "std"), no_std)]
// `construct_runtime!` does a lot of recursion and requires us to increase the limit to 256.
#![recursion_limit = "256"]

// Make the WASM binary available.
#[cfg(feature = "std")]
include!(concat!(env!("OUT_DIR"), "/wasm_binary.rs"));

pub use frame_support::{
    construct_runtime, parameter_types,
    traits::{
        ConstU128, ConstU32, Contains, FindAuthor, KeyOwnerProofSystem, Randomness, StorageInfo,
    },
    weights::{constants::RocksDbWeight, IdentityFee},
    StorageValue,
};
pub use pallet_gear::manager::{ExtManager, HandleKind};
use pallet_grandpa::{
    fg_primitives, AuthorityId as GrandpaId, AuthorityList as GrandpaAuthorityList,
};
pub use pallet_transaction_payment::{CurrencyAdapter, Multiplier};
use runtime_common::{
    impl_runtime_apis_plus_common, BlockGasLimit, BlockHashCount, BlockLength, BlockWeights,
    DealWithFees, MailboxCost, MailboxThreshold, OperationalFeeMultiplier, OutgoingLimit,
    QueueLengthStep, ReserveThreshold, WaitlistCost,
};
pub use runtime_primitives::{AccountId, Signature};
use runtime_primitives::{Balance, BlockNumber, Hash, Index};
use sp_api::impl_runtime_apis;
use sp_consensus_aura::sr25519::AuthorityId as AuraId;
use sp_core::{crypto::KeyTypeId, OpaqueMetadata, H256};
use sp_runtime::{
    create_runtime_str, generic, impl_opaque_keys,
    traits::{AccountIdLookup, BlakeTwo256, Block as BlockT, NumberFor},
    transaction_validity::{TransactionSource, TransactionValidity},
    ApplyExtrinsicResult,
};
use sp_std::{
    convert::{TryFrom, TryInto},
    prelude::*,
};
#[cfg(feature = "std")]
use sp_version::NativeVersion;
use sp_version::RuntimeVersion;

#[cfg(feature = "try-runtime")]
use frame_support::weights::Weight;
pub use frame_system::Call as SystemCall;
pub use pallet_balances::Call as BalancesCall;
pub use pallet_timestamp::Call as TimestampCall;
#[cfg(any(feature = "std", test))]
pub use sp_runtime::BuildStorage;

pub use pallet_gear;
#[cfg(feature = "debug-mode")]
pub use pallet_gear_debug;
pub use pallet_gear_gas;
pub use pallet_gear_payment;

pub mod constants;

pub use constants::{currency::*, time::*};

// The version of the runtime specification.
//
// Full node will not attempt to use its native runtime in substitute for the
// on-chain WASM runtime unless all of `spec_name`, `spec_version`, and
// `authoring_version` are the same between WASM and native.
pub const VERSION: RuntimeVersion = RuntimeVersion {
    spec_name: create_runtime_str!("gear-node"),
    impl_name: create_runtime_str!("gear-node"),
    apis: RUNTIME_API_VERSIONS,
    authoring_version: 1,
<<<<<<< HEAD
    spec_version: 1640,
=======
    spec_version: 1660,
>>>>>>> 438530a9
    impl_version: 1,
    transaction_version: 1,
    state_version: 1,
};

/// The version information used to identify this runtime when compiled natively.
#[cfg(feature = "std")]
pub fn native_version() -> NativeVersion {
    NativeVersion {
        runtime_version: VERSION,
        can_author_with: Default::default(),
    }
}

parameter_types! {
    pub const Version: RuntimeVersion = VERSION;
    pub const SS58Prefix: u8 = 42;
}

impl_opaque_keys! {
    pub struct SessionKeys {
        pub aura: Aura,
        pub grandpa: Grandpa,
    }
}

// Configure FRAME pallets to include in runtime.

impl frame_system::Config for Runtime {
    /// The basic call filter to use in dispatchable.
    type BaseCallFilter = frame_support::traits::Everything;
    /// Block & extrinsics weights: base values and limits.
    type BlockWeights = BlockWeights;
    /// The maximum length of a block (in bytes).
    type BlockLength = BlockLength;
    /// The identifier used to distinguish between accounts.
    type AccountId = AccountId;
    /// The aggregated dispatch type that is available for extrinsics.
    type Call = Call;
    /// The lookup mechanism to get account ID from whatever is passed in dispatchers.
    type Lookup = AccountIdLookup<AccountId, ()>;
    /// The index type for storing how many extrinsics an account has signed.
    type Index = Index;
    /// The index type for blocks.
    type BlockNumber = BlockNumber;
    /// The type for hashing blocks and tries.
    type Hash = Hash;
    /// The hashing algorithm used.
    type Hashing = BlakeTwo256;
    /// The header type.
    type Header = generic::Header<BlockNumber, BlakeTwo256>;
    /// The ubiquitous event type.
    type Event = Event;
    /// The ubiquitous origin type.
    type Origin = Origin;
    /// Maximum number of block number to block hash mappings to keep (oldest pruned first).
    type BlockHashCount = BlockHashCount;
    /// The weight of database operations that the runtime can invoke.
    type DbWeight = RocksDbWeight;
    /// Version of the runtime.
    type Version = Version;
    /// Converts a module to the index of the module in `construct_runtime!`.
    ///
    /// This type is being generated by `construct_runtime!`.
    type PalletInfo = PalletInfo;
    /// What to do if a new account is created.
    type OnNewAccount = ();
    /// What to do if an account is fully reaped from the system.
    type OnKilledAccount = ();
    /// The data to be stored in an account.
    type AccountData = pallet_balances::AccountData<Balance>;
    /// Weight information for the extrinsics of this pallet.
    type SystemWeightInfo = ();
    /// This is used as an identifier of the chain. 42 is the generic substrate prefix.
    type SS58Prefix = SS58Prefix;
    /// The set code logic, just the default since we're not a parachain.
    type OnSetCode = ();
    type MaxConsumers = ConstU32<16>;
}

parameter_types! {
    pub const MaxAuthorities: u32 = 32;
}

impl pallet_aura::Config for Runtime {
    type AuthorityId = AuraId;
    type DisabledValidators = ();
    type MaxAuthorities = MaxAuthorities;
}

impl pallet_grandpa::Config for Runtime {
    type Event = Event;
    type Call = Call;

    type KeyOwnerProofSystem = ();

    type KeyOwnerProof =
        <Self::KeyOwnerProofSystem as KeyOwnerProofSystem<(KeyTypeId, GrandpaId)>>::Proof;

    type KeyOwnerIdentification = <Self::KeyOwnerProofSystem as KeyOwnerProofSystem<(
        KeyTypeId,
        GrandpaId,
    )>>::IdentificationTuple;

    type HandleEquivocation = ();

    type WeightInfo = ();
    type MaxAuthorities = MaxAuthorities;
}

impl pallet_authorship::Config for Runtime {
    type FindAuthor = AuraAccountAdapter;
    type UncleGenerations = ();
    type FilterUncle = ();
    type EventHandler = ();
}

pub struct AuraAccountAdapter;

impl FindAuthor<AccountId> for AuraAccountAdapter {
    fn find_author<'a, I>(digests: I) -> Option<AccountId>
    where
        I: 'a + IntoIterator<Item = (sp_runtime::ConsensusEngineId, &'a [u8])>,
    {
        pallet_aura::AuraAuthorId::<Runtime>::find_author(digests)
            .and_then(|k| AccountId::try_from(k.as_ref()).ok())
    }
}

parameter_types! {
    pub const MinimumPeriod: u64 = SLOT_DURATION / 2;
}

impl pallet_timestamp::Config for Runtime {
    /// A timestamp: milliseconds since the unix epoch.
    type Moment = u64;
    type OnTimestampSet = Aura;
    type MinimumPeriod = MinimumPeriod;
    type WeightInfo = ();
}

impl pallet_balances::Config for Runtime {
    type MaxLocks = ConstU32<50>;
    type MaxReserves = ();
    type ReserveIdentifier = [u8; 8];
    /// The type for recording an account's balance.
    type Balance = Balance;
    /// The ubiquitous event type.
    type Event = Event;
    type DustRemoval = ();
    type ExistentialDeposit = ConstU128<EXISTENTIAL_DEPOSIT>;
    type AccountStore = System;
    type WeightInfo = pallet_balances::weights::SubstrateWeight<Runtime>;
}

impl pallet_transaction_payment::Config for Runtime {
    type Event = Event;
    type OnChargeTransaction = CurrencyAdapter<Balances, DealWithFees<Runtime>>;
    type OperationalFeeMultiplier = OperationalFeeMultiplier;
    type WeightToFee = IdentityFee<Balance>;
    type LengthToFee = IdentityFee<Balance>;
    type FeeMultiplierUpdate = pallet_gear_payment::GearFeeMultiplier<Runtime, QueueLengthStep>;
}

impl pallet_sudo::Config for Runtime {
    type Event = Event;
    type Call = Call;
}

impl pallet_utility::Config for Runtime {
    type Event = Event;
    type Call = Call;
    type WeightInfo = ();
    type PalletsOrigin = OriginCaller;
}

pub struct GasConverter;
impl gear_common::GasPrice for GasConverter {
    type Balance = Balance;
}

impl pallet_gear_program::Config for Runtime {
    type Event = Event;
    type WeightInfo = pallet_gear_program::weights::GearProgramWeight<Runtime>;
    type Currency = Balances;
    type Messenger = GearMessenger;
}

parameter_types! {
    pub Schedule: pallet_gear::Schedule<Runtime> = Default::default();
}

impl pallet_gear::Config for Runtime {
    type Event = Event;
    type Currency = Balances;
    type GasPrice = GasConverter;
    type WeightInfo = pallet_gear::weights::GearWeight<Runtime>;
    type Schedule = Schedule;
    type OutgoingLimit = OutgoingLimit;
    type DebugInfo = DebugInfo;
    type CodeStorage = GearProgram;
    type MailboxThreshold = MailboxThreshold;
    type Messenger = GearMessenger;
    type GasProvider = GearGas;
    type BlockLimiter = GearGas;
    type Scheduler = GearScheduler;
}

#[cfg(feature = "debug-mode")]
impl pallet_gear_debug::Config for Runtime {
    type Event = Event;
    type WeightInfo = pallet_gear_debug::weights::GearSupportWeight<Runtime>;
    type CodeStorage = GearProgram;
    type Messenger = GearMessenger;
}

impl pallet_gear_scheduler::Config for Runtime {
    type BlockLimiter = GearGas;
    type ReserveThreshold = ReserveThreshold;
    type WaitlistCost = WaitlistCost;
    type MailboxCost = MailboxCost;
}

impl pallet_gear_gas::Config for Runtime {
    type BlockGasLimit = BlockGasLimit;
}

impl pallet_gear_messenger::Config for Runtime {
    type BlockLimiter = GearGas;
}

pub struct ExtraFeeFilter;
impl Contains<Call> for ExtraFeeFilter {
    fn contains(call: &Call) -> bool {
        // Calls that affect message queue and are subject to extra fee
        matches!(
            call,
            Call::Gear(pallet_gear::Call::create_program { .. })
                | Call::Gear(pallet_gear::Call::upload_program { .. })
                | Call::Gear(pallet_gear::Call::send_message { .. })
                | Call::Gear(pallet_gear::Call::send_reply { .. })
        )
    }
}

impl pallet_gear_payment::Config for Runtime {
    type ExtraFeeCallFilter = ExtraFeeFilter;
    type Messenger = GearMessenger;
}

impl<C> frame_system::offchain::SendTransactionTypes<C> for Runtime
where
    Call: From<C>,
{
    type Extrinsic = UncheckedExtrinsic;
    type OverarchingCall = Call;
}

// Create the runtime by composing the FRAME pallets that were previously configured.
#[cfg(feature = "debug-mode")]
construct_runtime!(
    pub enum Runtime where
        Block = Block,
        NodeBlock = runtime_primitives::Block,
        UncheckedExtrinsic = UncheckedExtrinsic
    {
        System: frame_system,
        Timestamp: pallet_timestamp,
        Aura: pallet_aura,
        Grandpa: pallet_grandpa,
        Balances: pallet_balances,
        TransactionPayment: pallet_transaction_payment,
        Sudo: pallet_sudo,
        Utility: pallet_utility,
        Authorship: pallet_authorship,
        GearProgram: pallet_gear_program,
        GearMessenger: pallet_gear_messenger,
        GearScheduler: pallet_gear_scheduler,
        GearGas: pallet_gear_gas,
        Gear: pallet_gear,
        GearPayment: pallet_gear_payment,

        // Only available with "debug-mode" feature on
        GearDebug: pallet_gear_debug,
    }
);

#[cfg(not(feature = "debug-mode"))]
construct_runtime!(
    pub enum Runtime where
        Block = Block,
        NodeBlock = runtime_primitives::Block,
        UncheckedExtrinsic = UncheckedExtrinsic
    {
        System: frame_system,
        Timestamp: pallet_timestamp,
        Aura: pallet_aura,
        Grandpa: pallet_grandpa,
        Balances: pallet_balances,
        TransactionPayment: pallet_transaction_payment,
        Sudo: pallet_sudo,
        Utility: pallet_utility,
        Authorship: pallet_authorship,
        GearProgram: pallet_gear_program,
        GearMessenger: pallet_gear_messenger,
        GearScheduler: pallet_gear_scheduler,
        GearGas: pallet_gear_gas,
        Gear: pallet_gear,
        GearPayment: pallet_gear_payment,
    }
);

/// The address format for describing accounts.
pub type Address = sp_runtime::MultiAddress<AccountId, ()>;
/// Block header type as expected by this runtime.
pub type Header = generic::Header<BlockNumber, BlakeTwo256>;
/// Block type as expected by this runtime.
pub type Block = generic::Block<Header, UncheckedExtrinsic>;
/// The SignedExtension to the basic transaction logic.
pub type SignedExtra = (
    frame_system::CheckNonZeroSender<Runtime>,
    frame_system::CheckSpecVersion<Runtime>,
    frame_system::CheckTxVersion<Runtime>,
    frame_system::CheckGenesis<Runtime>,
    frame_system::CheckEra<Runtime>,
    frame_system::CheckNonce<Runtime>,
    frame_system::CheckWeight<Runtime>,
    pallet_gear_payment::CustomChargeTransactionPayment<Runtime>,
);
/// Unchecked extrinsic type as expected by this runtime.
pub type UncheckedExtrinsic = generic::UncheckedExtrinsic<Address, Call, Signature, SignedExtra>;
/// The payload being signed in transactions.
pub type SignedPayload = generic::SignedPayload<Call, SignedExtra>;
/// Executive: handles dispatch to the various modules.
pub type Executive = frame_executive::Executive<
    Runtime,
    Block,
    frame_system::ChainContext<Runtime>,
    Runtime,
    AllPalletsWithSystem,
>;

#[cfg(feature = "debug-mode")]
type DebugInfo = GearDebug;
#[cfg(not(feature = "debug-mode"))]
type DebugInfo = ();

#[cfg(feature = "runtime-benchmarks")]
#[macro_use]
extern crate frame_benchmarking;

#[cfg(feature = "runtime-benchmarks")]
mod benches {
    define_benchmarks!(
        [frame_benchmarking, BaselineBench::<Runtime>]
        [frame_system, SystemBench::<Runtime>]
        [pallet_balances, Balances]
        [pallet_timestamp, Timestamp]
        [pallet_gear, Gear]
    );
}

impl_runtime_apis_plus_common! {
    impl sp_consensus_aura::AuraApi<Block, AuraId> for Runtime {
        fn slot_duration() -> sp_consensus_aura::SlotDuration {
            sp_consensus_aura::SlotDuration::from_millis(Aura::slot_duration())
        }

        fn authorities() -> Vec<AuraId> {
            Aura::authorities().into_inner()
        }
    }
}<|MERGE_RESOLUTION|>--- conflicted
+++ resolved
@@ -89,11 +89,7 @@
     impl_name: create_runtime_str!("gear-node"),
     apis: RUNTIME_API_VERSIONS,
     authoring_version: 1,
-<<<<<<< HEAD
-    spec_version: 1640,
-=======
     spec_version: 1660,
->>>>>>> 438530a9
     impl_version: 1,
     transaction_version: 1,
     state_version: 1,
