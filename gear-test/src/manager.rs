// This file is part of Gear.

// Copyright (C) 2021-2022 Gear Technologies Inc.
// SPDX-License-Identifier: GPL-3.0-or-later WITH Classpath-exception-2.0

// This program is free software: you can redistribute it and/or modify
// it under the terms of the GNU General Public License as published by
// the Free Software Foundation, either version 3 of the License, or
// (at your option) any later version.

// This program is distributed in the hope that it will be useful,
// but WITHOUT ANY WARRANTY; without even the implied warranty of
// MERCHANTABILITY or FITNESS FOR A PARTICULAR PURPOSE. See the
// GNU General Public License for more details.

// You should have received a copy of the GNU General Public License
// along with this program. If not, see <https://www.gnu.org/licenses/>.

use core_processor::common::*;
use gear_core::{
    memory::PageNumber,
    message::{Dispatch, DispatchKind, Message, MessageId},
    program::{CodeHash, Program, ProgramId},
};
use std::collections::{BTreeMap, BTreeSet, VecDeque};

use crate::check::ExecutionContext;

#[derive(Clone, Default)]
pub struct InMemoryExtManager {
    codes: BTreeMap<CodeHash, Vec<u8>>,
    marked_destinations: BTreeSet<ProgramId>,
    dispatch_queue: VecDeque<Dispatch>,
    log: Vec<Message>,
<<<<<<< HEAD
    programs: BTreeMap<ProgramId, Option<Program>>,
    waiting_init: BTreeMap<ProgramId, Vec<MessageId>>,
=======
    actors: RefCell<BTreeMap<ProgramId, Option<ExecutableActor>>>,
    waiting_init: RefCell<BTreeMap<ProgramId, Vec<MessageId>>>,
>>>>>>> 34974e7f
    wait_list: BTreeMap<(ProgramId, MessageId), Dispatch>,
    current_failed: bool,
}

impl InMemoryExtManager {
    fn move_waiting_msgs_to_queue(&mut self, program_id: ProgramId) {
        let waiting_messages = self.waiting_init.remove(&program_id);
        for m_id in waiting_messages.iter().flatten() {
            if let Some(dispatch) = self.wait_list.remove(&(program_id, *m_id)) {
                self.dispatch_queue.push_back(dispatch);
            }
        }
    }
}

impl ExecutionContext for InMemoryExtManager {
<<<<<<< HEAD
    fn store_program(&mut self, program: gear_core::program::Program, _init_message_id: MessageId) {
        self.waiting_init.insert(program.id(), vec![]);
        let code_hash = sp_io::hashing::blake2_256(program.code()).into();
        self.codes.insert(code_hash, program.code().to_vec());
        self.programs.insert(program.id(), Some(program));
=======
    fn store_program(&self, program: Program, _init_message_id: MessageId) {
        self.waiting_init.borrow_mut().insert(program.id(), vec![]);
        self.actors.borrow_mut().insert(
            program.id(),
            Some(ExecutableActor {
                program,
                balance: 0,
            }),
        );
>>>>>>> 34974e7f
    }
}

impl CollectState for InMemoryExtManager {
    fn collect(&self) -> State {
        let InMemoryExtManager {
            dispatch_queue,
            log,
            actors,
            current_failed,
            ..
        } = self.clone();

<<<<<<< HEAD
        let programs = programs
=======
        let actors = actors
            .into_inner()
>>>>>>> 34974e7f
            .into_iter()
            .filter_map(|(id, p_opt)| p_opt.map(|p| (id, p)))
            .collect();

        State {
            dispatch_queue,
            log,
            actors,
            current_failed,
        }
    }
}

impl JournalHandler for InMemoryExtManager {
    fn message_dispatched(&mut self, outcome: DispatchOutcome) {
        self.current_failed = match outcome {
            DispatchOutcome::MessageTrap { .. } => true,
            DispatchOutcome::InitFailure { program_id, .. } => {
                self.move_waiting_msgs_to_queue(program_id);
<<<<<<< HEAD
                if let Some(prog) = self.programs.get_mut(&program_id) {
=======
                if let Some(actor) = self.actors.borrow_mut().get_mut(&program_id) {
>>>>>>> 34974e7f
                    // Program is now considered terminated (in opposite to active). But not deleted from the state.
                    *actor = None;
                }
                true
            }
            DispatchOutcome::Success(_) | DispatchOutcome::NoExecution(_) => false,
            DispatchOutcome::InitSuccess { program_id, .. } => {
                if let Some(Some(program)) = self.programs.get_mut(&program_id) {
                    program.set_initialized();
                }
                self.move_waiting_msgs_to_queue(program_id);
                false
            }
        };
    }
    fn gas_burned(&mut self, _message_id: MessageId, _origin: ProgramId, _amount: u64) {}

    fn exit_dispatch(&mut self, id_exited: ProgramId, _value_destination: ProgramId) {
<<<<<<< HEAD
        self.programs.remove(&id_exited);
=======
        self.actors.borrow_mut().remove(&id_exited);
>>>>>>> 34974e7f
    }

    fn message_consumed(&mut self, message_id: MessageId) {
        if let Some(index) = self
            .dispatch_queue
            .iter()
            .position(|d| d.message.id() == message_id)
        {
            self.dispatch_queue.remove(index);
        }
    }
    fn send_dispatch(&mut self, _message_id: MessageId, dispatch: Dispatch) {
        let dest = dispatch.message.dest();
<<<<<<< HEAD
        if self.programs.contains_key(&dest) || self.marked_destinations.contains(&dest) {
            // Find in dispatch queue init message to the destination. By that we recognize
            // messages to not yet initialized programs, whose init messages were executed.
            let init_to_dest = self
                .dispatch_queue
                .iter()
                .find(|d| d.message.dest() == dest && d.kind == DispatchKind::Init);
            if let (DispatchKind::Handle, Some(list), None) = (
                dispatch.kind,
                self.waiting_init.get_mut(&dest),
                init_to_dest,
            ) {
=======
        if self.actors.borrow().contains_key(&dest) {
            if let (DispatchKind::Handle, Some(list)) =
                (dispatch.kind, self.waiting_init.borrow_mut().get_mut(&dest))
            {
>>>>>>> 34974e7f
                let message_id = dispatch.message.id();
                list.push(message_id);
                self.wait_list.insert((dest, message_id), dispatch);
            } else {
                self.dispatch_queue.push_back(dispatch);
            }
        } else {
            self.log.push(dispatch.message);
        }
    }
    fn wait_dispatch(&mut self, dispatch: Dispatch) {
        self.message_consumed(dispatch.message.id());
        self.wait_list
            .insert((dispatch.message.dest(), dispatch.message.id()), dispatch);
    }
    fn wake_message(
        &mut self,
        _message_id: MessageId,
        program_id: ProgramId,
        awakening_id: MessageId,
    ) {
        if let Some(dispatch) = self.wait_list.remove(&(program_id, awakening_id)) {
            self.dispatch_queue.push_back(dispatch);
        }
    }
    fn update_nonce(&mut self, program_id: ProgramId, nonce: u64) {
<<<<<<< HEAD
        if let Some(prog) = self
            .programs
=======
        let mut programs = self.actors.borrow_mut();
        if let Some(actor) = programs
>>>>>>> 34974e7f
            .get_mut(&program_id)
            .expect("Program not found in storage")
        {
            actor.program.set_message_nonce(nonce);
        }
    }
    fn update_page(
        &mut self,
        program_id: ProgramId,
        page_number: PageNumber,
        data: Option<Vec<u8>>,
    ) {
<<<<<<< HEAD
        if let Some(prog) = self
            .programs
=======
        let mut actors = self.actors.borrow_mut();
        if let Some(actor) = actors
>>>>>>> 34974e7f
            .get_mut(&program_id)
            .expect("Program not found in storage")
        {
            if let Some(data) = data {
                let _ = actor.program.set_page(page_number, &data);
            } else {
                actor.program.remove_page(page_number);
            }
        } else {
            unreachable!("Can't update page for terminated program");
        }
    }
    fn send_value(&mut self, from: ProgramId, to: Option<ProgramId>, value: u128) {
        if let Some(to) = to {
            let mut actors = self.actors.borrow_mut();

            if let Some(Some(actor)) = actors.get_mut(&from) {
                if actor.balance < value {
                    panic!("Actor {:?} balance is less then sent value", from);
                }

                actor.balance -= value;
            };

            if let Some(Some(actor)) = actors.get_mut(&to) {
                actor.balance += value;
            };
        };
    }

    fn store_new_programs(&mut self, code_hash: CodeHash, candidates: Vec<(ProgramId, MessageId)>) {
        if let Some(code) = self.codes.get(&code_hash).cloned() {
            for (candidate_id, init_message_id) in candidates {
                if !self.programs.contains_key(&candidate_id) {
                    let program = Program::new(candidate_id, code.clone())
                        .expect("guaranteed to have constructable code");
                    self.store_program(program, init_message_id);
                } else {
                    log::debug!("Program with id {:?} already exists", candidate_id);
                }
            }
        } else {
            log::debug!(
                "No referencing code with code hash {:?} for candidate programs",
                code_hash
            );
            for (invalid_candidate, _) in candidates {
                self.marked_destinations.insert(invalid_candidate);
            }
        }
    }
}<|MERGE_RESOLUTION|>--- conflicted
+++ resolved
@@ -32,13 +32,8 @@
     marked_destinations: BTreeSet<ProgramId>,
     dispatch_queue: VecDeque<Dispatch>,
     log: Vec<Message>,
-<<<<<<< HEAD
-    programs: BTreeMap<ProgramId, Option<Program>>,
+    actors: BTreeMap<ProgramId, Option<ExecutableActor>>,
     waiting_init: BTreeMap<ProgramId, Vec<MessageId>>,
-=======
-    actors: RefCell<BTreeMap<ProgramId, Option<ExecutableActor>>>,
-    waiting_init: RefCell<BTreeMap<ProgramId, Vec<MessageId>>>,
->>>>>>> 34974e7f
     wait_list: BTreeMap<(ProgramId, MessageId), Dispatch>,
     current_failed: bool,
 }
@@ -55,23 +50,17 @@
 }
 
 impl ExecutionContext for InMemoryExtManager {
-<<<<<<< HEAD
     fn store_program(&mut self, program: gear_core::program::Program, _init_message_id: MessageId) {
         self.waiting_init.insert(program.id(), vec![]);
         let code_hash = sp_io::hashing::blake2_256(program.code()).into();
         self.codes.insert(code_hash, program.code().to_vec());
-        self.programs.insert(program.id(), Some(program));
-=======
-    fn store_program(&self, program: Program, _init_message_id: MessageId) {
-        self.waiting_init.borrow_mut().insert(program.id(), vec![]);
-        self.actors.borrow_mut().insert(
-            program.id(),
+        self.actors.insert(
+            program.id(), 
             Some(ExecutableActor {
                 program,
                 balance: 0,
             }),
         );
->>>>>>> 34974e7f
     }
 }
 
@@ -85,14 +74,9 @@
             ..
         } = self.clone();
 
-<<<<<<< HEAD
-        let programs = programs
-=======
         let actors = actors
-            .into_inner()
->>>>>>> 34974e7f
             .into_iter()
-            .filter_map(|(id, p_opt)| p_opt.map(|p| (id, p)))
+            .filter_map(|(id, a_opt)| a_opt.map(|p| (id, p)))
             .collect();
 
         State {
@@ -110,11 +94,7 @@
             DispatchOutcome::MessageTrap { .. } => true,
             DispatchOutcome::InitFailure { program_id, .. } => {
                 self.move_waiting_msgs_to_queue(program_id);
-<<<<<<< HEAD
-                if let Some(prog) = self.programs.get_mut(&program_id) {
-=======
-                if let Some(actor) = self.actors.borrow_mut().get_mut(&program_id) {
->>>>>>> 34974e7f
+                if let Some(actor) = self.actors.get_mut(&program_id) {
                     // Program is now considered terminated (in opposite to active). But not deleted from the state.
                     *actor = None;
                 }
@@ -122,7 +102,7 @@
             }
             DispatchOutcome::Success(_) | DispatchOutcome::NoExecution(_) => false,
             DispatchOutcome::InitSuccess { program_id, .. } => {
-                if let Some(Some(program)) = self.programs.get_mut(&program_id) {
+                if let Some(Some(program)) = self.actors.get_mut(&program_id) {
                     program.set_initialized();
                 }
                 self.move_waiting_msgs_to_queue(program_id);
@@ -133,11 +113,7 @@
     fn gas_burned(&mut self, _message_id: MessageId, _origin: ProgramId, _amount: u64) {}
 
     fn exit_dispatch(&mut self, id_exited: ProgramId, _value_destination: ProgramId) {
-<<<<<<< HEAD
-        self.programs.remove(&id_exited);
-=======
-        self.actors.borrow_mut().remove(&id_exited);
->>>>>>> 34974e7f
+        self.actors.remove(&id_exited);
     }
 
     fn message_consumed(&mut self, message_id: MessageId) {
@@ -151,8 +127,7 @@
     }
     fn send_dispatch(&mut self, _message_id: MessageId, dispatch: Dispatch) {
         let dest = dispatch.message.dest();
-<<<<<<< HEAD
-        if self.programs.contains_key(&dest) || self.marked_destinations.contains(&dest) {
+        if self.actors.contains_key(&dest) || self.marked_destinations.contains(&dest) {
             // Find in dispatch queue init message to the destination. By that we recognize
             // messages to not yet initialized programs, whose init messages were executed.
             let init_to_dest = self
@@ -164,12 +139,6 @@
                 self.waiting_init.get_mut(&dest),
                 init_to_dest,
             ) {
-=======
-        if self.actors.borrow().contains_key(&dest) {
-            if let (DispatchKind::Handle, Some(list)) =
-                (dispatch.kind, self.waiting_init.borrow_mut().get_mut(&dest))
-            {
->>>>>>> 34974e7f
                 let message_id = dispatch.message.id();
                 list.push(message_id);
                 self.wait_list.insert((dest, message_id), dispatch);
@@ -196,13 +165,8 @@
         }
     }
     fn update_nonce(&mut self, program_id: ProgramId, nonce: u64) {
-<<<<<<< HEAD
-        if let Some(prog) = self
-            .programs
-=======
-        let mut programs = self.actors.borrow_mut();
-        if let Some(actor) = programs
->>>>>>> 34974e7f
+        if let Some(actor) = self
+            .actors
             .get_mut(&program_id)
             .expect("Program not found in storage")
         {
@@ -215,13 +179,8 @@
         page_number: PageNumber,
         data: Option<Vec<u8>>,
     ) {
-<<<<<<< HEAD
-        if let Some(prog) = self
-            .programs
-=======
-        let mut actors = self.actors.borrow_mut();
-        if let Some(actor) = actors
->>>>>>> 34974e7f
+        if let Some(actor) = self
+            .actors
             .get_mut(&program_id)
             .expect("Program not found in storage")
         {
@@ -255,7 +214,7 @@
     fn store_new_programs(&mut self, code_hash: CodeHash, candidates: Vec<(ProgramId, MessageId)>) {
         if let Some(code) = self.codes.get(&code_hash).cloned() {
             for (candidate_id, init_message_id) in candidates {
-                if !self.programs.contains_key(&candidate_id) {
+                if !self.actors.contains_key(&candidate_id) {
                     let program = Program::new(candidate_id, code.clone())
                         .expect("guaranteed to have constructable code");
                     self.store_program(program, init_message_id);
