--- conflicted
+++ resolved
@@ -87,12 +87,9 @@
                 .get(next_message.dest())
                 .expect("Program not found");
 
-<<<<<<< HEAD
             let gas_limit = next_message.gas_limit();
 
-=======
             let module = Module::new(self.env.engine(), program.code())?;
->>>>>>> 4d8f6385
             run(
                 &mut self.env,
                 &mut context,
@@ -174,16 +171,11 @@
             .expect("Added above; cannot fail");
         let msg = IncomingMessage::new_system(init_msg.into(), 0);
 
-<<<<<<< HEAD
         let module = Module::new(
             self.env.engine(),
             &gas::instrument(program.code())
                 .map_err(|e| anyhow::anyhow!("Error instrumenting: {:?}", e))?,
         )?;
-        self.modules.insert(program.id(), module);
-=======
-        let module = Module::new(self.env.engine(), program.code())?;
->>>>>>> 4d8f6385
 
         let res = run(
             &mut self.env,
@@ -202,14 +194,9 @@
         Ok(res)
     }
 
-<<<<<<< HEAD
     pub fn queue_message(&mut self, destination: ProgramId, payload: Vec<u8>, gas_limit: u64) {
         self.message_queue
             .queue(Message::new_system(destination, payload.into(), gas_limit))
-=======
-    pub fn queue_message(&mut self, destination: ProgramId, payload: Vec<u8>) {
-        self.message_queue.queue(Message::new_system(destination, payload.into()))
->>>>>>> 4d8f6385
     }
 }
 
