// This file is part of Gear.

// Copyright (C) 2021-2022 Gear Technologies Inc.
// SPDX-License-Identifier: GPL-3.0-or-later WITH Classpath-exception-2.0

// This program is free software: you can redistribute it and/or modify
// it under the terms of the GNU General Public License as published by
// the Free Software Foundation, either version 3 of the License, or
// (at your option) any later version.

// This program is distributed in the hope that it will be useful,
// but WITHOUT ANY WARRANTY; without even the implied warranty of
// MERCHANTABILITY or FITNESS FOR A PARTICULAR PURPOSE. See the
// GNU General Public License for more details.

// You should have received a copy of the GNU General Public License
// along with this program. If not, see <https://www.gnu.org/licenses/>.

use crate::{
    common::{DispatchResult, DispatchResultKind, ExecutableActor, ExecutionError},
    configs::ExecutionSettings,
    ext::ProcessorExt,
    id::BlakeMessageIdGenerator,
};
use alloc::{
    collections::{BTreeMap, BTreeSet},
    vec::Vec,
};
use gear_backend_common::{BackendReport, Environment, ExtInfo, TerminationReason};
use gear_core::{
    env::Ext as EnvExt,
    gas::{self, ChargeResult, GasCounter, ValueCounter},
    memory::{MemoryContext, PageNumber},
    message::{Dispatch, MessageContext},
};

/// Execute wasm with dispatch and return dispatch result.
pub fn execute_wasm<A: ProcessorExt + EnvExt + Into<ExtInfo> + 'static, E: Environment<A>>(
    actor: ExecutableActor,
    dispatch: Dispatch,
    settings: ExecutionSettings,
) -> Result<DispatchResult, ExecutionError> {
    let mut env: E = Default::default();

    let ExecutableActor {
        mut program,
        balance,
    } = actor;

    let Dispatch {
        kind,
        message,
        payload_store,
    } = dispatch.clone();

    let program_id = program.id();
    log::debug!("Executing program {:?}", program_id);

    // Creating gas counter.
    let mut gas_counter = GasCounter::new(message.gas_limit());

    // Creating value counter.
    let value_counter = ValueCounter::new(balance + dispatch.message.value());

    let instrumented_code = match gas::instrument(program.code()) {
        Ok(code) => code,
        _ => {
            return Err(ExecutionError {
                program_id,
                gas_amount: gas_counter.into(),
                reason: "Cannot instrument code with gas-counting instructions.",
            })
        }
    };

    let mem_size = if let Some(max_page) = program.get_pages().iter().next_back() {
        // Charging gas for loaded pages
        let amount = settings.load_page_cost() * program.get_pages().len() as u64;
        if gas_counter.charge(amount) != ChargeResult::Enough {
            return Err(ExecutionError {
                program_id,
                gas_amount: gas_counter.into(),
                reason: "Not enough gas for loading memory.",
            });
        };

        let max_page = max_page.0.raw();

        // Charging gas for mem size
        let amount =
            settings.mem_grow_cost() * (max_page as u64 + 1 - program.static_pages() as u64);
        if gas_counter.charge(amount) != ChargeResult::Enough {
            return Err(ExecutionError {
                program_id,
                gas_amount: gas_counter.into(),
                reason: "Not enough gas for grow memory size.",
            });
        }

        // +1 because pages numeration begins from 0
        max_page + 1
    } else {
        // Charging gas for initial pages
        let amount = settings.init_cost() * program.static_pages() as u64;
        if gas_counter.charge(amount) != ChargeResult::Enough {
            return Err(ExecutionError {
                program_id,
                gas_amount: gas_counter.into(),
                reason: "Not enough gas for initial memory.",
            });
        };

        program.static_pages()
    };
    assert!(
        mem_size >= program.static_pages(),
        "mem_size = {}, static_pages = {}",
        mem_size,
        program.static_pages()
    );

    // Creating memory.
    let memory = match env.create_memory(mem_size) {
        Ok(mem) => mem,
        Err(e) => {
            return Err(ExecutionError {
                program_id,
                gas_amount: gas_counter.into(),
                reason: e,
            })
        }
    };

    let initial_pages = program.get_pages();

    // Getting allocations.
    let allocations: BTreeSet<PageNumber> = if !initial_pages.is_empty() {
        initial_pages.keys().cloned().collect()
    } else {
        (0..program.static_pages()).map(Into::into).collect()
    };

    // Creating memory context.
    let memory_context = MemoryContext::new(
        program_id,
        memory.clone(),
        allocations,
        program.static_pages().into(),
        settings.max_pages(),
    );

    // Creating message context.
    let message_context = MessageContext::new(
        message.clone().into(),
        BlakeMessageIdGenerator {
            program_id,
            nonce: program.message_nonce(),
        },
        payload_store,
    );

    let initial_pages = program.get_pages_mut();

    // Creating externalities.
    let mut ext = A::new(
        gas_counter,
        value_counter,
        memory_context,
        message_context,
<<<<<<< HEAD
        block_info: settings.block_info,
        config: settings.config,
        lazy_pages_enabled: lazy_pages_enabled.clone(),
        error_explanation: None,
        exit_argument: None,
        program_candidates_data: Default::default(),
    };
=======
        settings.block_info,
        settings.config,
        settings.existential_deposit,
        None,
        None,
    );

    let lazy_pages_enabled = ext.try_to_enable_lazy_pages(program_id, initial_pages);
>>>>>>> 34974e7f

    if let Err(err) = env.setup(ext, &instrumented_code, initial_pages, &*memory) {
        return Err(ExecutionError {
            program_id,
            gas_amount: err.gas_amount,
            reason: err.reason,
        });
    }

    if lazy_pages_enabled {
        A::protect_pages_and_init_info(
            initial_pages,
            program_id,
            memory.get_wasm_memory_begin_addr(),
        );
    }

    // Running backend.
    let BackendReport { termination, info } = match env.execute(kind.into_entry()) {
        Ok(report) => report,
        Err(e) => {
            return Err(ExecutionError {
                program_id,
                gas_amount: e.gas_amount,
                reason: e.reason,
            })
        }
    };

    if lazy_pages_enabled {
        // accessed lazy pages old data will be added to `initial_pages`
        A::post_execution_actions(initial_pages, memory.get_wasm_memory_begin_addr());
    }

    // Parsing outcome.
    let kind = match termination {
        TerminationReason::Exit(value_dest) => DispatchResultKind::Exit(value_dest),
        TerminationReason::Leave | TerminationReason::Success => DispatchResultKind::Success,
        TerminationReason::Trap {
            explanation,
            description,
        } => {
            log::debug!(
                "💥 Trap during execution of {}\n❓ Description: {}📔 Explanation: {}",
                program_id,
                description.unwrap_or_else(|| "None".into()),
                explanation.unwrap_or("None"),
            );

            DispatchResultKind::Trap(explanation)
        }
        TerminationReason::Wait => DispatchResultKind::Wait,
    };

    let mut page_update = BTreeMap::new();

    // changed and new pages data will be updated in storage
    for (page, new_data) in info.accessed_pages {
        if let Some(initial_data) = initial_pages.get(&page) {
            let old_data = initial_data
                .as_ref()
                .expect("Must have data for all accessed pages");
            if !new_data.eq(old_data.as_ref()) {
                page_update.insert(page, Some(new_data));
                log::trace!(
                    "Page {} has been changed - will be updated in storage",
                    page.raw()
                );
            }
        } else {
            page_update.insert(page, Some(new_data));
            log::trace!(
                "Page {} is a new page - will be upload to storage",
                page.raw()
            );
        };
    }

    // freed pages will be removed from storage
    let current_pages = &info.pages;
    initial_pages
        .iter()
        .filter(|(page, _)| !current_pages.contains(*page))
        .for_each(|(removed_page, _)| {
            page_update.insert(*removed_page, None);
        });

    // Storing outgoing dispatches
    let mut generated_dispatches = Vec::new();

    for msg in info.program_init {
        generated_dispatches.push(Dispatch::new_init(msg.into_message(program_id)));
    }

    for msg in info.outgoing {
        generated_dispatches.push(Dispatch::new_handle(msg.into_message(program_id)));
    }

    if let Some(reply_message) = info.reply {
        generated_dispatches.push(Dispatch::new_reply(reply_message.into_message(
            message.id(),
            program_id,
            message.source(),
        )));
    }

    // Getting new programs that are scheduled to be initialized (respected messages are in `outgoing` collection)
    let program_candidates_data = info.program_candidates_data;
    let mut dispatch = dispatch;
    dispatch.payload_store = info.payload_store;

    // Output.
    Ok(DispatchResult {
        kind,
        dispatch,
        generated_dispatches,
        awakening: info.awakening,
        gas_amount: info.gas_amount,
        page_update,
        nonce: info.nonce,
        program_candidates_data,
    })
}<|MERGE_RESOLUTION|>--- conflicted
+++ resolved
@@ -167,24 +167,15 @@
         value_counter,
         memory_context,
         message_context,
-<<<<<<< HEAD
-        block_info: settings.block_info,
-        config: settings.config,
-        lazy_pages_enabled: lazy_pages_enabled.clone(),
-        error_explanation: None,
-        exit_argument: None,
-        program_candidates_data: Default::default(),
-    };
-=======
         settings.block_info,
         settings.config,
         settings.existential_deposit,
         None,
         None,
+        Default::default(),
     );
 
     let lazy_pages_enabled = ext.try_to_enable_lazy_pages(program_id, initial_pages);
->>>>>>> 34974e7f
 
     if let Err(err) = env.setup(ext, &instrumented_code, initial_pages, &*memory) {
         return Err(ExecutionError {
