[package]
name = "regression-analysis"
version = "0.1.0"
authors = ["Gear Technologies"]
edition = "2018"
license = "GPL-3.0"

[dependencies]
clap = { version = "3.2", features = ["derive"] }
quick-xml = { version = "0.23", features = [ "serialize" ] }
tabled = "0.8.0"
<<<<<<< HEAD
junit-common = { path = "../junit-common" }
serde = { version = "1.0.138", features = ["derive"] }
serde_json = "1.0.83"
thousands = "0.2.0"

gear-runtime = { path = "../../runtime/gear" }
pallet-gear = { path = "../../pallets/gear" }
frame-support = { version = "4.0.0-dev", git = "https://github.com/gear-tech/substrate.git", branch = "gear-stable" }
=======
common = { package = "junit-common", path = "../junit-common" }
serde_json = "1.0.85"
thousands = "0.2.0"
>>>>>>> 654a0b85
<|MERGE_RESOLUTION|>--- conflicted
+++ resolved
@@ -9,17 +9,11 @@
 clap = { version = "3.2", features = ["derive"] }
 quick-xml = { version = "0.23", features = [ "serialize" ] }
 tabled = "0.8.0"
-<<<<<<< HEAD
 junit-common = { path = "../junit-common" }
 serde = { version = "1.0.138", features = ["derive"] }
-serde_json = "1.0.83"
+serde_json = "1.0.85"
 thousands = "0.2.0"
 
 gear-runtime = { path = "../../runtime/gear" }
 pallet-gear = { path = "../../pallets/gear" }
-frame-support = { version = "4.0.0-dev", git = "https://github.com/gear-tech/substrate.git", branch = "gear-stable" }
-=======
-common = { package = "junit-common", path = "../junit-common" }
-serde_json = "1.0.85"
-thousands = "0.2.0"
->>>>>>> 654a0b85
+frame-support = { version = "4.0.0-dev", git = "https://github.com/gear-tech/substrate.git", branch = "gear-stable" }